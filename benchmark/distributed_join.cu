--- conflicted
+++ resolved
@@ -78,13 +78,9 @@
 
     if (!strcmp(argv[iarg], "--communicator")) { COMMUNICATOR_NAME = argv[iarg + 1]; }
 
-<<<<<<< HEAD
-    if (!strcmp(argv[iarg], "--use-buffer-communicator")) { USE_BUFFER_COMMUNICATOR = true; }
-
     if (!strcmp(argv[iarg], "--compression")) { COMPRESSION = true; }
-=======
+
     if (!strcmp(argv[iarg], "--registration-method")) { REGISTRATION_METHOD = argv[iarg + 1]; }
->>>>>>> bc7563a5
   }
 }
 
@@ -113,12 +109,8 @@
   std::cout << "Over-decomposition factor: " << OVER_DECOMPOSITION_FACTOR << std::endl;
   std::cout << "Communicator: " << COMMUNICATOR_NAME << std::endl;
   if (COMMUNICATOR_NAME == "UCX")
-<<<<<<< HEAD
-    std::cout << "Buffer communicator: " << USE_BUFFER_COMMUNICATOR << std::endl;
+    std::cout << "Registration method: " << REGISTRATION_METHOD << std::endl;
   std::cout << "Compression: " << COMPRESSION << std::endl;
-=======
-    std::cout << "Registration method: " << REGISTRATION_METHOD << std::endl;
->>>>>>> bc7563a5
   std::cout << "================================" << std::endl;
 }
 
