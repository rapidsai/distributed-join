--- conflicted
+++ resolved
@@ -28,14 +28,11 @@
 #include <vector>
 
 #include <mpi.h>
-<<<<<<< HEAD
 #include <rmm/thrust_rmm_allocator.h>
 #include <thrust/adjacent_difference.h>
 #include <thrust/device_vector.h>
 #include <thrust/gather.h>
 #include <thrust/scan.h>
-=======
->>>>>>> 63dcfe55
 #include <cascaded.hpp>
 #include <cudf/column/column.hpp>
 #include <cudf/column/column_factories.hpp>
@@ -48,10 +45,7 @@
 #include <cudf/types.hpp>
 #include <cudf/utilities/type_dispatcher.hpp>
 #include <nvcomp.hpp>
-<<<<<<< HEAD
 #include <rmm/cuda_stream_view.hpp>
-=======
->>>>>>> 63dcfe55
 #include <rmm/device_buffer.hpp>
 #include <rmm/mr/device/device_memory_resource.hpp>
 #include <rmm/mr/device/per_device_resource.hpp>
@@ -161,39 +155,6 @@
 void communicate_sizes(vector<cudf::size_type> const &send_offset,
                        vector<int64_t> &recv_offset,
                        Communicator *communicator)
-<<<<<<< HEAD
-=======
-{
-  communicate_sizes(
-    vector<int64_t>(send_offset.begin(), send_offset.end()), recv_offset, communicator);
-}
-
-/**
- * All-to-all communication of a single batch.
- *
- * Note: If the communicator supports grouping by batches, this call is nonblocking and should
- * be enclosed by `communicator->start()` and `communicator->stop()`.
- *
- * This function needs to be called collectively by all ranks in MPI_COMM_WORLD. For every ranks,
- * all arguments are significant.
- *
- * @param[in] input Table to be communicated.
- * @param[out] output Table after all-to-all communication. This argument needs to be preallocated.
- * @param[in] send_offset Vector of size `mpi_size + 1` such that `send_offset[i]` represents the
- * start index of `input` to be sent to rank `i`.
- * @param[in] recv_offset Vector of size `mpi_size + 1` such that `recv_offset[i]` represents the
- * start index of `output` to receive data from rank `i`.
- * @param[in] communicator An instance of `Communicator` used for communication.
- * @param[in] include_self If true, this function will send the partition destined to the current
- * rank.
- */
-void all_to_all_comm(cudf::table_view input,
-                     cudf::mutable_table_view output,
-                     vector<cudf::size_type> const &send_offset,
-                     vector<int64_t> const &recv_offset,
-                     Communicator *communicator,
-                     bool include_self = true)
->>>>>>> 63dcfe55
 {
   communicate_sizes(
     vector<int64_t>(send_offset.begin(), send_offset.end()), recv_offset, communicator);
@@ -202,6 +163,8 @@
 struct compression_functor {
   /**
    * Compress a buffer using cascaded compression.
+   *
+   * This functor is performed on the default stream and is synchronous to the host thread.
    *
    * @param[in] uncompressed_data Input buffer to be compressed.
    * @param[in] uncompressed_count Number of elements to be compressed. Note that in general this
@@ -252,6 +215,8 @@
   /**
    * Decompress a buffer previously compressed by `compression_functor{}.operator()`.
    *
+   * This functor is performed on the default stream and is synchronous to the host thread.
+   *
    * @param[in] compressed_data Input data to be decompressed.
    * @param[in] compressed_size Size of *compressed_data* in bytes.
    * @param[out] output Decompressed output. This argument needs to be preallocated.
@@ -288,73 +253,6 @@
   {
     // If the data type is duration or time, use the corresponding arithmetic type
     operator()<typename T::rep>(compressed_data, compressed_size, output, expected_output_count);
-  }
-};
-
-struct compression_functor {
-  /**
-   * Compress a buffer using cascaded compression.
-   *
-   * This functor is performed on the default stream and is synchronous to the host thread.
-   *
-   * @param[in] uncompressed_data Input buffer to be compressed.
-   * @param[in] uncompressed_count Number of elements to be compressed. Note that in general this
-   * is different from the size of the buffer.
-   * @param[out] compressed_data Output data after cascaded compression. This argument does not
-   * need to be preallocated.
-   * @param[out] compressed_size Number of bytes of *compressed_data*.
-   */
-  template <typename T>
-  void operator()(const void *uncompressed_data,
-                  size_t uncompressed_count,
-                  rmm::device_buffer &compressed_data,
-                  size_t &compressed_size)
-  {
-    nvcomp::CascadedCompressor<T> compressor(
-      static_cast<const T *>(uncompressed_data), uncompressed_count, 1, 1, true);
-
-    const size_t temp_size = compressor.get_temp_size();
-    rmm::device_buffer temp_space(temp_size);
-    compressed_size = compressor.get_max_output_size(temp_space.data(), temp_size);
-    compressed_data = rmm::device_buffer(compressed_size);
-
-    // Set the output buffer to 0 to get away a bug in nvcomp
-    CUDA_RT_CALL(cudaMemset(compressed_data.data(), 0, compressed_size));
-
-    compressor.compress_async(
-      temp_space.data(), temp_size, compressed_data.data(), &compressed_size, 0);
-    CUDA_RT_CALL(cudaStreamSynchronize(0));
-  }
-};
-
-struct decompressor_functor {
-  /**
-   * Decompress a buffer previously compressed by `compression_functor{}.operator()`.
-   *
-   * This functor is performed on the default stream and is synchronous to the host thread.
-   *
-   * @param[in] compressed_data Input data to be decompressed.
-   * @param[in] compressed_size Size of *compressed_data* in bytes.
-   * @param[out] output Decompressed output. This argument needs to be preallocated.
-   * @param[out] expected_output_count Expected number of elements in the decompressed buffer. This
-   * argument is only used for error checking purposes.
-   */
-  template <typename T>
-  void operator()(const void *compressed_data,
-                  size_t compressed_size,
-                  void *output,
-                  size_t expected_output_count)
-  {
-    nvcomp::Decompressor<T> decompressor(compressed_data, compressed_size, 0);
-    const size_t output_count = decompressor.get_num_elements();
-    assert(output_count == expected_output_count);
-
-    const size_t temp_size = decompressor.get_temp_size();
-    rmm::device_buffer temp_space(temp_size);
-
-    decompressor.decompress_async(
-      temp_space.data(), temp_size, static_cast<T *>(output), output_count, 0);
-    CUDA_RT_CALL(cudaStreamSynchronize(0));
   }
 };
 
@@ -1222,7 +1120,6 @@
   // left table after all-to-all for each batch
   vector<std::unique_ptr<table>> communicated_left;
   // right table after all-to-all for each batch
-<<<<<<< HEAD
   vector<std::unique_ptr<table>> communicated_right;
 
   allocate_communicated_table(hashed_left->view(),
@@ -1239,26 +1136,6 @@
 
   // Synchronization on the default stream is necessary here because the communicator can use a
   // different stream
-=======
-  vector<std::unique_ptr<table>> communicated_right(over_decom_factor);
-
-  for (int ibatch = 0; ibatch < over_decom_factor; ibatch++) {
-    vector<std::unique_ptr<column>> communicated_left_columns;
-    for (cudf::size_type icol = 0; icol < hashed_left->num_columns(); icol++) {
-      communicated_left_columns.push_back(cudf::make_numeric_column(
-        hashed_left->view().column(icol).type(), recv_offsets_left[ibatch].back()));
-    }
-    communicated_left[ibatch] = std::make_unique<table>(std::move(communicated_left_columns));
-
-    vector<std::unique_ptr<column>> communicated_right_columns;
-    for (cudf::size_type icol = 0; icol < hashed_right->num_columns(); icol++) {
-      communicated_right_columns.push_back(cudf::make_numeric_column(
-        hashed_right->view().column(icol).type(), recv_offsets_right[ibatch].back()));
-    }
-    communicated_right[ibatch] = std::make_unique<table>(std::move(communicated_right_columns));
-  }
-
->>>>>>> 63dcfe55
   CUDA_RT_CALL(cudaStreamSynchronize(0));
 
   // *flags* indicates whether each batch has finished communication
@@ -1323,7 +1200,6 @@
     size_t start_idx = ibatch * mpi_size;
     size_t end_idx   = (ibatch + 1) * mpi_size + 1;
 
-<<<<<<< HEAD
     preprocess_all_to_all_comm(
       hashed_left->view(),
       communicated_left[ibatch]->mutable_view(),
@@ -1347,20 +1223,10 @@
       string_sizes_recv_right[ibatch],
       all_to_all_comm_buffers,
       compression);
-=======
-    // temporary buffers for holding compressed data, if needed
-    vector<rmm::device_buffer> compressed_input_left;
-    vector<rmm::device_buffer> compressed_input_right;
-    vector<rmm::device_buffer> compressed_output_left;
-    vector<rmm::device_buffer> compressed_output_right;
-    vector<vector<int64_t>> compressed_recv_offset_left;
-    vector<vector<int64_t>> compressed_recv_offset_right;
->>>>>>> 63dcfe55
 
     // all-to-all communication for the ibatch
     if (communicator->group_by_batch()) communicator->start();
 
-<<<<<<< HEAD
     all_to_all_comm(all_to_all_comm_buffers, communicator, false);
 
     if (communicator->group_by_batch()) communicator->stop();
@@ -1371,64 +1237,6 @@
                                         string_sizes_recv_left[ibatch]);
     calculate_string_offsets_from_sizes(communicated_right[ibatch]->mutable_view(),
                                         string_sizes_recv_right[ibatch]);
-=======
-    if (compression) {
-      all_to_all_comm_with_compression(
-        hashed_left->view(),
-        vector<cudf::size_type>(&left_offset[start_idx], &left_offset[end_idx]),
-        compressed_input_left,
-        compressed_output_left,
-        compressed_recv_offset_left,
-        communicator,
-        false);
-
-      all_to_all_comm_with_compression(
-        hashed_right->view(),
-        vector<cudf::size_type>(&right_offset[start_idx], &right_offset[end_idx]),
-        compressed_input_right,
-        compressed_output_right,
-        compressed_recv_offset_right,
-        communicator,
-        false);
-    } else {
-      all_to_all_comm(hashed_left->view(),
-                      communicated_left[ibatch]->mutable_view(),
-                      vector<cudf::size_type>(&left_offset[start_idx], &left_offset[end_idx]),
-                      recv_offsets_left[ibatch],
-                      communicator,
-                      false);
-
-      all_to_all_comm(hashed_right->view(),
-                      communicated_right[ibatch]->mutable_view(),
-                      vector<cudf::size_type>(&right_offset[start_idx], &right_offset[end_idx]),
-                      recv_offsets_right[ibatch],
-                      communicator,
-                      false);
-    }
-
-    if (communicator->group_by_batch()) communicator->stop();
-
-    // compressed columns are not needed after all-to-all communication completes
-    compressed_input_left.clear();
-    compressed_input_right.clear();
-
-    // decompress the received data, if needed
-    if (compression) {
-      all_to_all_comm_decompression(communicated_left[ibatch]->mutable_view(),
-                                    recv_offsets_left[ibatch],
-                                    compressed_output_left,
-                                    compressed_recv_offset_left,
-                                    communicator,
-                                    false);
-
-      all_to_all_comm_decompression(communicated_right[ibatch]->mutable_view(),
-                                    recv_offsets_right[ibatch],
-                                    compressed_output_right,
-                                    compressed_recv_offset_right,
-                                    communicator,
-                                    false);
-    }
->>>>>>> 63dcfe55
 
     // mark the communication of ibatch as finished.
     // the join thread is safe to start performing local join on ibatch
@@ -1461,13 +1269,8 @@
 }
 
 /**
-<<<<<<< HEAD
  * This helper function runs compression and decompression on a small buffer to avoid nvcomp's
  * setup time during the actual run.
-=======
- * This helper function runs compression and decompression on a small buffer to avoid nvcomp's setup
- * time during the actual run.
->>>>>>> 63dcfe55
  */
 void warmup_nvcomp()
 {
@@ -1482,10 +1285,4 @@
 
   decompressor_functor{}.operator()<int>(
     compressed_data.data(), compressed_size, decompressed_data.data(), warmup_size);
-<<<<<<< HEAD
-}
-=======
-}
-
-#endif  // __DISTRIBUTED_JOIN
->>>>>>> 63dcfe55
+}