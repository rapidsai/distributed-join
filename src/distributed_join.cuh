--- conflicted
+++ resolved
@@ -120,24 +120,14 @@
    * @param[out] compressed_sizes Number of bytes for each buffer in *compressed_data*.
    * @param[in] streams CUDA streams used for the compression kernels.
    */
-<<<<<<< HEAD
-  template <typename T,
-            std::enable_if_t<not cudf::is_timestamp_t<T>::value and
-                             not cudf::is_duration_t<T>::value> * = nullptr>
+  template <
+    typename T,
+    std::enable_if_t<!cudf::is_timestamp_t<T>::value && !cudf::is_duration_t<T>::value> * = nullptr>
   void operator()(std::vector<const void *> const &uncompressed_data,
                   std::vector<cudf::size_type> const &uncompressed_counts,
                   std::vector<rmm::device_buffer> &compressed_data,
                   size_t *compressed_sizes,
                   std::vector<rmm::cuda_stream_view> const &streams)
-=======
-  template <
-    typename T,
-    std::enable_if_t<!cudf::is_timestamp_t<T>::value && !cudf::is_duration_t<T>::value> * = nullptr>
-  void operator()(const void *uncompressed_data,
-                  size_t uncompressed_count,
-                  rmm::device_buffer &compressed_data,
-                  size_t &compressed_size)
->>>>>>> bdda0ad4
   {
     size_t npartitions = uncompressed_counts.size();
     compressed_data.resize(npartitions);
@@ -192,20 +182,12 @@
 
   template <
     typename T,
-<<<<<<< HEAD
-    std::enable_if_t<cudf::is_timestamp_t<T>::value or cudf::is_duration_t<T>::value> * = nullptr>
+    std::enable_if_t<cudf::is_timestamp_t<T>::value || cudf::is_duration_t<T>::value> * = nullptr>
   void operator()(std::vector<const void *> const &uncompressed_data,
                   std::vector<cudf::size_type> const &uncompressed_counts,
                   std::vector<rmm::device_buffer> &compressed_data,
                   size_t *compressed_sizes,
                   std::vector<rmm::cuda_stream_view> const &streams)
-=======
-    std::enable_if_t<cudf::is_timestamp_t<T>::value || cudf::is_duration_t<T>::value> * = nullptr>
-  void operator()(const void *uncompressed_data,
-                  size_t uncompressed_count,
-                  rmm::device_buffer &compressed_data,
-                  size_t &compressed_size)
->>>>>>> bdda0ad4
   {
     // If the data type is duration or time, use the corresponding arithmetic type
     operator()<typename T::rep>(
@@ -217,36 +199,19 @@
   /**
    * Decompress a vector of buffers previously compressed by `compression_functor{}.operator()`.
    *
-<<<<<<< HEAD
    * @param[in] compressed_data Vector of input data to be decompressed.
    * @param[in] compressed_sizes Sizes of *compressed_data* in bytes.
    * @param[out] outputs Decompressed outputs. This argument needs to be preallocated.
    * @param[in] expected_output_counts Expected number of elements in the decompressed buffers.
    */
-  template <typename T,
-            std::enable_if_t<not cudf::is_timestamp_t<T>::value and
-                             not cudf::is_duration_t<T>::value> * = nullptr>
+  template <
+    typename T,
+    std::enable_if_t<!cudf::is_timestamp_t<T>::value && !cudf::is_duration_t<T>::value> * = nullptr>
   void operator()(vector<const void *> const &compressed_data,
                   vector<int64_t> const &compressed_sizes,
                   vector<void *> const &outputs,
                   vector<int64_t> const &expected_output_counts,
                   vector<rmm::cuda_stream_view> const &streams)
-=======
-   * This functor is performed on the default stream and is synchronous to the host thread.
-   *
-   * @param[in] compressed_data Input data to be decompressed.
-   * @param[in] compressed_size Size of *compressed_data* in bytes.
-   * @param[out] output Decompressed output. This argument needs to be preallocated.
-   * @param[out] expected_output_count Expected number of elements in the decompressed buffer.
-   */
-  template <
-    typename T,
-    std::enable_if_t<!cudf::is_timestamp_t<T>::value && !cudf::is_duration_t<T>::value> * = nullptr>
-  void operator()(const void *compressed_data,
-                  size_t compressed_size,
-                  void *output,
-                  size_t expected_output_count)
->>>>>>> bdda0ad4
   {
     size_t npartitions = compressed_sizes.size();
 
@@ -291,20 +256,12 @@
 
   template <
     typename T,
-<<<<<<< HEAD
-    std::enable_if_t<cudf::is_timestamp_t<T>::value or cudf::is_duration_t<T>::value> * = nullptr>
+    std::enable_if_t<cudf::is_timestamp_t<T>::value || cudf::is_duration_t<T>::value> * = nullptr>
   void operator()(vector<const void *> const &compressed_data,
                   vector<int64_t> const &compressed_sizes,
                   vector<void *> const &outputs,
                   vector<int64_t> const &expected_output_counts,
                   vector<rmm::cuda_stream_view> const &streams)
-=======
-    std::enable_if_t<cudf::is_timestamp_t<T>::value || cudf::is_duration_t<T>::value> * = nullptr>
-  void operator()(const void *compressed_data,
-                  size_t compressed_size,
-                  void *output,
-                  size_t expected_output_count)
->>>>>>> bdda0ad4
   {
     // If the data type is duration or time, use the corresponding arithmetic type
     operator()<typename T::rep>(
@@ -678,26 +635,14 @@
     vector<cudf::size_type> uncompressed_counts(mpi_size);
 
     for (int irank = 0; irank < mpi_size; irank++) {
-<<<<<<< HEAD
       if (!include_self && irank == mpi_rank) {
         uncompressed_data[irank]   = nullptr;
         uncompressed_counts[irank] = 0;
         continue;
       }
-      uncompressed_data[irank] =
-        ADV_PTR(buffer.send_buffer, buffer.send_offsets[irank] * cudf::size_of(buffer.dtype));
+      uncompressed_data[irank] = static_cast<const int8_t *>(buffer.send_buffer) +
+                                 buffer.send_offsets[irank] * cudf::size_of(buffer.dtype);
       uncompressed_counts[irank] = buffer.send_offsets[irank + 1] - buffer.send_offsets[irank];
-=======
-      if (!include_self && irank == mpi_rank) continue;
-
-      cudf::type_dispatcher(buffer.dtype,
-                            compression_functor{},
-                            static_cast<const int8_t *>(buffer.send_buffer) +
-                              buffer.send_offsets[irank] * cudf::size_of(buffer.dtype),
-                            buffer.send_offsets[irank + 1] - buffer.send_offsets[irank],
-                            compressed_buffers[irank],
-                            compressed_buffer_sizes[irank]);
->>>>>>> bdda0ad4
     }
 
     vector<rmm::device_buffer> compressed_buffers;
@@ -814,31 +759,19 @@
     vector<void *> outputs(mpi_size);
     vector<int64_t> expected_output_counts(mpi_size);
 
-<<<<<<< HEAD
     for (int irank = 0; irank < mpi_size; irank++) {
       if (!include_self && irank == mpi_rank) {
         compressed_sizes[irank]       = 0;
         expected_output_counts[irank] = 0;
         continue;
       }
-      compressed_data[irank] =
-        ADV_PTR(buffer.compressed_recv_buffer.data(), buffer.compressed_recv_offsets[irank]);
+      compressed_data[irank] = static_cast<int8_t *>(buffer.compressed_recv_buffer.data()) +
+                               buffer.compressed_recv_offsets[irank];
       compressed_sizes[irank] =
         buffer.compressed_recv_offsets[irank + 1] - buffer.compressed_recv_offsets[irank];
-      outputs[irank] =
-        ADV_PTR(buffer.recv_buffer, buffer.recv_offsets[irank] * cudf::size_of(buffer.dtype));
+      outputs[irank] = static_cast<int8_t *>(buffer.recv_buffer) +
+                       buffer.recv_offsets[irank] * cudf::size_of(buffer.dtype);
       expected_output_counts[irank] = buffer.recv_offsets[irank + 1] - buffer.recv_offsets[irank];
-=======
-      cudf::type_dispatcher(
-        buffer.dtype,
-        decompressor_functor{},
-        static_cast<int8_t *>(buffer.compressed_recv_buffer.data()) +
-          buffer.compressed_recv_offsets[irank],
-        buffer.compressed_recv_offsets[irank + 1] - buffer.compressed_recv_offsets[irank],
-        static_cast<int8_t *>(buffer.recv_buffer) +
-          buffer.recv_offsets[irank] * cudf::size_of(buffer.dtype),
-        buffer.recv_offsets[irank + 1] - buffer.recv_offsets[irank]);
->>>>>>> bdda0ad4
     }
 
     cudf::type_dispatcher(buffer.dtype,
