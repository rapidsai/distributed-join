--- conflicted
+++ resolved
@@ -448,19 +448,11 @@
   std::unique_ptr<table> hashed_right;
   vector<cudf::size_type> right_offset;
 
-<<<<<<< HEAD
-  std::tie(hashed_left, left_offset) = cudf::detail::hash_partition(
-    left, left_on, mpi_size * over_decom_factor, mr, cudaStreamPerThread);
-
-  std::tie(hashed_right, right_offset) = cudf::detail::hash_partition(
-    right, right_on, mpi_size * over_decom_factor, mr, cudaStreamPerThread);
-=======
-  std::tie(hashed_left, left_offset) = cudf::hash_partition(
-    left, left_on, mpi_size * over_decom_factor, rmm::mr::get_current_device_resource());
-
-  std::tie(hashed_right, right_offset) = cudf::hash_partition(
-    right, right_on, mpi_size * over_decom_factor, rmm::mr::get_current_device_resource());
->>>>>>> f470058d
+  std::tie(hashed_left, left_offset) =
+    cudf::hash_partition(left, left_on, mpi_size * over_decom_factor, mr);
+
+  std::tie(hashed_right, right_offset) =
+    cudf::hash_partition(right, right_on, mpi_size * over_decom_factor, mr);
 
   CUDA_RT_CALL(cudaStreamSynchronize(cudaStreamPerThread));
 
