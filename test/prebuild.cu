--- conflicted
+++ resolved
@@ -80,11 +80,8 @@
               bool compression,
               Communicator *communicator)
 {
-<<<<<<< HEAD
-=======
   assert(size % 5 == 0);
 
->>>>>>> 63dcfe55
   int mpi_rank;
   MPI_CALL(MPI_Comm_rank(MPI_COMM_WORLD, &mpi_rank));
 
